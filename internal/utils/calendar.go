// Package utils provides utility functions for calendar generation
package utils

import (
	"fmt"
	"strings"
	"time"

	db "night-owls-go/internal/db/sqlc_generated"
)

// CalendarEvent represents a calendar event
type CalendarEvent struct {
	Title       string
	Description string
	StartTime   time.Time
	EndTime     time.Time
	Location    string
	UID         string
	Organizer   CalendarContact
	Attendees   []CalendarContact
	ReminderMin int // Minutes before event
}

// CalendarContact represents a contact in calendar
type CalendarContact struct {
	Name  string
	Email string
}

// ICSData contains calendar file information
type ICSData struct {
	Filename string
	Content  string
	MIME     string
}

// BookingToCalendarEvent converts a booking to a calendar event
func BookingToCalendarEvent(booking db.Booking, scheduleName string) CalendarEvent {
	title := fmt.Sprintf("Night Owls Shift - %s", scheduleName)

	// Build detailed description
	var descBuilder strings.Builder
	descBuilder.WriteString(fmt.Sprintf("Night Owls Community Watch - %s\\n\\n", scheduleName))
	descBuilder.WriteString(fmt.Sprintf("⏰ Time: %s - %s\\n",
		booking.ShiftStart.Format("15:04"),
		booking.ShiftEnd.Format("15:04")))

	if booking.BuddyName.Valid && booking.BuddyName.String != "" {
		descBuilder.WriteString(fmt.Sprintf("👥 Buddy: %s\\n", booking.BuddyName.String))
	}

	descBuilder.WriteString("\\n📱 Check in on the Night Owls app when your shift starts")
	descBuilder.WriteString("\\n🚨 Report any incidents through the app")
<<<<<<< HEAD
	descBuilder.WriteString("\\n\\n🔗 Night Owls App: https://mm.nightowls.app")
	
=======
	descBuilder.WriteString("\\n\\n🔗 Night Owls App: https://nightowls.app")

>>>>>>> bf263c64
	// Create attendees list
	var attendees []CalendarContact
	if booking.BuddyName.Valid && booking.BuddyName.String != "" {
		attendees = append(attendees, CalendarContact{
			Name:  booking.BuddyName.String,
			Email: "",
		})
	}

	return CalendarEvent{
		Title:       title,
		Description: descBuilder.String(),
		StartTime:   booking.ShiftStart,
		EndTime:     booking.ShiftEnd,
		Location:    "Mount Moreland Community Watch Area",
		UID:         fmt.Sprintf("nightowls-shift-%d@mm.nightowls.app", booking.BookingID),
		Organizer: CalendarContact{
			Name:  "Night Owls Scheduler",
			Email: "noreply@mm.nightowls.app",
		},
		Attendees:   attendees,
		ReminderMin: 60, // 1 hour before shift
	}
}

// GenerateICS creates an .ics file content from a calendar event
func GenerateICS(event CalendarEvent) string {
	now := time.Now().UTC()

	var icsBuilder strings.Builder

	// ICS Header
	icsBuilder.WriteString("BEGIN:VCALENDAR\r\n")
	icsBuilder.WriteString("VERSION:2.0\r\n")
	icsBuilder.WriteString("PRODID:-//Night Owls//Shift Calendar//EN\r\n")
	icsBuilder.WriteString("CALSCALE:GREGORIAN\r\n")
	icsBuilder.WriteString("METHOD:PUBLISH\r\n")

	// Event
	icsBuilder.WriteString("BEGIN:VEVENT\r\n")
	icsBuilder.WriteString(fmt.Sprintf("UID:%s\r\n", event.UID))
	icsBuilder.WriteString(fmt.Sprintf("DTSTAMP:%s\r\n", formatICSDate(now)))
	icsBuilder.WriteString(fmt.Sprintf("DTSTART:%s\r\n", formatICSDate(event.StartTime)))
	icsBuilder.WriteString(fmt.Sprintf("DTEND:%s\r\n", formatICSDate(event.EndTime)))
	icsBuilder.WriteString(fmt.Sprintf("SUMMARY:%s\r\n", escapeICSText(event.Title)))
	icsBuilder.WriteString(fmt.Sprintf("DESCRIPTION:%s\r\n", escapeICSText(event.Description)))

	if event.Location != "" {
		icsBuilder.WriteString(fmt.Sprintf("LOCATION:%s\r\n", escapeICSText(event.Location)))
	}

	// Organizer
	if event.Organizer.Email != "" {
		icsBuilder.WriteString(fmt.Sprintf("ORGANIZER;CN=%s:mailto:%s\r\n",
			escapeICSText(event.Organizer.Name), event.Organizer.Email))
	}

	// Attendees
	for _, attendee := range event.Attendees {
		if attendee.Email != "" {
			icsBuilder.WriteString(fmt.Sprintf("ATTENDEE;CN=%s:mailto:%s\r\n",
				escapeICSText(attendee.Name), attendee.Email))
		} else {
			icsBuilder.WriteString(fmt.Sprintf("ATTENDEE;CN=%s\r\n",
				escapeICSText(attendee.Name)))
		}
	}

	// Reminder
	if event.ReminderMin > 0 {
		icsBuilder.WriteString("BEGIN:VALARM\r\n")
		icsBuilder.WriteString(fmt.Sprintf("TRIGGER:-PT%dM\r\n", event.ReminderMin))
		icsBuilder.WriteString("ACTION:DISPLAY\r\n")
		icsBuilder.WriteString(fmt.Sprintf("DESCRIPTION:%s starts in %d minutes\r\n",
			escapeICSText(event.Title), event.ReminderMin))
		icsBuilder.WriteString("END:VALARM\r\n")
	}

	icsBuilder.WriteString("END:VEVENT\r\n")
	icsBuilder.WriteString("END:VCALENDAR\r\n")

	return icsBuilder.String()
}

// GenerateBookingICS creates an ICS file for a single booking
func GenerateBookingICS(booking db.Booking, scheduleName string) ICSData {
	event := BookingToCalendarEvent(booking, scheduleName)
	content := GenerateICS(event)
	filename := fmt.Sprintf("night-owls-shift-%d.ics", booking.BookingID)

	return ICSData{
		Filename: filename,
		Content:  content,
		MIME:     "text/calendar; charset=utf-8",
	}
}

// GenerateUserCalendarFeed creates a multi-event ICS feed for WebCal subscription
func GenerateUserCalendarFeed(bookings []db.ListBookingsByUserIDWithScheduleRow, userID int64) ICSData {
	if len(bookings) == 0 {
		// Empty calendar
		content := generateEmptyCalendar(userID)
		return ICSData{
			Filename: fmt.Sprintf("night-owls-calendar-%d.ics", userID),
			Content:  content,
			MIME:     "text/calendar; charset=utf-8",
		}
	}

	// Generate header
	var sb strings.Builder
	sb.WriteString("BEGIN:VCALENDAR\r\n")
	sb.WriteString("VERSION:2.0\r\n")
	sb.WriteString("PRODID:-//Night Owls Community Watch//Calendar Feed//EN\r\n")
	sb.WriteString("CALSCALE:GREGORIAN\r\n")
	sb.WriteString("METHOD:PUBLISH\r\n")
	sb.WriteString("X-WR-CALNAME:Night Owls Shifts\r\n")
	sb.WriteString("X-WR-CALDESC:Your upcoming Night Owls Community Watch shifts\r\n")
	sb.WriteString("X-WR-TIMEZONE:Africa/Johannesburg\r\n")

	// Add each booking as an event
	for _, booking := range bookings {
		// Only include future shifts in WebCal feed
		if booking.ShiftStart.After(time.Now()) {
			event := bookingRowToCalendarEvent(booking)
			eventContent := generateVEvent(event)
			sb.WriteString(eventContent)
		}
	}

	sb.WriteString("END:VCALENDAR\r\n")

	return ICSData{
		Filename: fmt.Sprintf("night-owls-calendar-%d.ics", userID),
		Content:  sb.String(),
		MIME:     "text/calendar; charset=utf-8",
	}
}

// bookingRowToCalendarEvent converts a booking row to a calendar event
func bookingRowToCalendarEvent(booking db.ListBookingsByUserIDWithScheduleRow) CalendarEvent {
	// Calculate shift end time (assuming 2-hour shifts if not specified)
	shiftEnd := booking.ShiftEnd
	if shiftEnd.IsZero() {
		shiftEnd = booking.ShiftStart.Add(2 * time.Hour)
	}

	// Build description
	var description strings.Builder
	description.WriteString(fmt.Sprintf("Night Owls Community Watch shift for %s\\n\\n", booking.ScheduleName))
	description.WriteString(fmt.Sprintf("📅 Date: %s\\n", booking.ShiftStart.Format("Monday, 2 January 2006")))
	description.WriteString(fmt.Sprintf("🕒 Time: %s - %s\\n",
		booking.ShiftStart.Format("15:04"),
		shiftEnd.Format("15:04")))

	if booking.BuddyName.Valid && booking.BuddyName.String != "" {
		description.WriteString(fmt.Sprintf("👥 Buddy: %s\\n", escapeICSText(booking.BuddyName.String)))
	}

	description.WriteString("\\n📱 Check in through the Night Owls app when your shift starts.")
<<<<<<< HEAD
	description.WriteString("\\n🔗 App: https://mm.nightowls.app")
	
	// Generate unique UID for this booking
	uid := fmt.Sprintf("night-owls-booking-%d@mm.nightowls.app", booking.BookingID)
	
=======
	description.WriteString("\\n🔗 App: https://app.nightowls.community")

	// Generate unique UID for this booking
	uid := fmt.Sprintf("night-owls-booking-%d@nightowls.community", booking.BookingID)

>>>>>>> bf263c64
	return CalendarEvent{
		Title:       fmt.Sprintf("Night Owls Shift - %s", booking.ScheduleName),
		Description: description.String(),
		StartTime:   booking.ShiftStart,
		EndTime:     shiftEnd,
		Location:    "Mount Moreland Community Watch Area",
		UID:         uid,
		Organizer: CalendarContact{
			Name:  "Night Owls Scheduler",
			Email: "noreply@mm.nightowls.app",
		},
		Attendees:   []CalendarContact{},
		ReminderMin: 60, // 1 hour before
	}
}

// generateEmptyCalendar creates an empty calendar for users with no shifts
func generateEmptyCalendar(userID int64) string {
	var sb strings.Builder
	sb.WriteString("BEGIN:VCALENDAR\r\n")
	sb.WriteString("VERSION:2.0\r\n")
	sb.WriteString("PRODID:-//Night Owls Community Watch//Calendar Feed//EN\r\n")
	sb.WriteString("CALSCALE:GREGORIAN\r\n")
	sb.WriteString("METHOD:PUBLISH\r\n")
	sb.WriteString("X-WR-CALNAME:Night Owls Shifts\r\n")
	sb.WriteString("X-WR-CALDESC:Your upcoming Night Owls Community Watch shifts\r\n")
	sb.WriteString("X-WR-TIMEZONE:Africa/Johannesburg\r\n")
	sb.WriteString("END:VCALENDAR\r\n")

	return sb.String()
}

// generateVEvent creates a VEVENT block for a calendar event
func generateVEvent(event CalendarEvent) string {
	var sb strings.Builder

	sb.WriteString("BEGIN:VEVENT\r\n")
	sb.WriteString(fmt.Sprintf("UID:%s\r\n", event.UID))
	sb.WriteString(fmt.Sprintf("DTSTAMP:%s\r\n", time.Now().UTC().Format("20060102T150405Z")))
	sb.WriteString(fmt.Sprintf("DTSTART:%s\r\n", event.StartTime.UTC().Format("20060102T150405Z")))
	sb.WriteString(fmt.Sprintf("DTEND:%s\r\n", event.EndTime.UTC().Format("20060102T150405Z")))
	sb.WriteString(fmt.Sprintf("SUMMARY:%s\r\n", escapeICSText(event.Title)))
	sb.WriteString(fmt.Sprintf("DESCRIPTION:%s\r\n", event.Description))
	sb.WriteString(fmt.Sprintf("LOCATION:%s\r\n", escapeICSText(event.Location)))

	if event.Organizer.Email != "" {
		sb.WriteString(fmt.Sprintf("ORGANIZER;CN=%s:MAILTO:%s\r\n",
			escapeICSText(event.Organizer.Name), event.Organizer.Email))
	}

	// Add reminder alarm
	if event.ReminderMin > 0 {
		sb.WriteString("BEGIN:VALARM\r\n")
		sb.WriteString(fmt.Sprintf("TRIGGER:-PT%dM\r\n", event.ReminderMin))
		sb.WriteString("ACTION:DISPLAY\r\n")
		sb.WriteString(fmt.Sprintf("DESCRIPTION:Night Owls shift starts in %d minutes\r\n", event.ReminderMin))
		sb.WriteString("END:VALARM\r\n")
	}

	sb.WriteString("END:VEVENT\r\n")

	return sb.String()
}

// Helper functions

// formatICSDate formats a time for ICS format (YYYYMMDDTHHMMSSZ)
func formatICSDate(t time.Time) string {
	return t.UTC().Format("20060102T150405Z")
}

// escapeICSText escapes special characters for ICS format
func escapeICSText(text string) string {
	text = strings.ReplaceAll(text, "\\", "\\\\")
	text = strings.ReplaceAll(text, ";", "\\;")
	text = strings.ReplaceAll(text, ",", "\\,")
	text = strings.ReplaceAll(text, "\n", "\\n")
	return text
}<|MERGE_RESOLUTION|>--- conflicted
+++ resolved
@@ -52,13 +52,7 @@
 
 	descBuilder.WriteString("\\n📱 Check in on the Night Owls app when your shift starts")
 	descBuilder.WriteString("\\n🚨 Report any incidents through the app")
-<<<<<<< HEAD
 	descBuilder.WriteString("\\n\\n🔗 Night Owls App: https://mm.nightowls.app")
-	
-=======
-	descBuilder.WriteString("\\n\\n🔗 Night Owls App: https://nightowls.app")
-
->>>>>>> bf263c64
 	// Create attendees list
 	var attendees []CalendarContact
 	if booking.BuddyName.Valid && booking.BuddyName.String != "" {
@@ -219,19 +213,9 @@
 	}
 
 	description.WriteString("\\n📱 Check in through the Night Owls app when your shift starts.")
-<<<<<<< HEAD
 	description.WriteString("\\n🔗 App: https://mm.nightowls.app")
-	
 	// Generate unique UID for this booking
 	uid := fmt.Sprintf("night-owls-booking-%d@mm.nightowls.app", booking.BookingID)
-	
-=======
-	description.WriteString("\\n🔗 App: https://app.nightowls.community")
-
-	// Generate unique UID for this booking
-	uid := fmt.Sprintf("night-owls-booking-%d@nightowls.community", booking.BookingID)
-
->>>>>>> bf263c64
 	return CalendarEvent{
 		Title:       fmt.Sprintf("Night Owls Shift - %s", booking.ScheduleName),
 		Description: description.String(),
