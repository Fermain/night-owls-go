package utils

import (
	"crypto/sha256"
	"encoding/hex"
	"strings"
	"testing"
	"time"

	"database/sql"
	db "night-owls-go/internal/db/sqlc_generated"
)

func TestGenerateBookingICS(t *testing.T) {
	// Create a test booking
	shiftStart := time.Date(2024, 12, 25, 18, 0, 0, 0, time.UTC)
	shiftEnd := time.Date(2024, 12, 25, 20, 0, 0, 0, time.UTC)

	booking := db.Booking{
		BookingID:  12345,
		UserID:     1,
		ScheduleID: 1,
		ShiftStart: shiftStart,
		ShiftEnd:   shiftEnd,
		BuddyName:  sql.NullString{String: "John Doe", Valid: true},
		CreatedAt:  sql.NullTime{Time: time.Now(), Valid: true},
	}

	scheduleName := "Evening Patrol"

	// Generate ICS data
	icsData := GenerateBookingICS(booking, scheduleName)

	// Verify filename
	expectedFilename := "night-owls-shift-12345.ics"
	if icsData.Filename != expectedFilename {
		t.Errorf("Expected filename %s, got %s", expectedFilename, icsData.Filename)
	}

	// Verify MIME type
	if icsData.MIME != "text/calendar; charset=utf-8" {
		t.Errorf("Expected MIME type text/calendar; charset=utf-8, got %s", icsData.MIME)
	}

	// Verify ICS content structure
	content := icsData.Content

	// Check for required ICS headers
	if !strings.Contains(content, "BEGIN:VCALENDAR") {
		t.Error("ICS content missing BEGIN:VCALENDAR")
	}

	if !strings.Contains(content, "END:VCALENDAR") {
		t.Error("ICS content missing END:VCALENDAR")
	}

	if !strings.Contains(content, "BEGIN:VEVENT") {
		t.Error("ICS content missing BEGIN:VEVENT")
	}

	if !strings.Contains(content, "END:VEVENT") {
		t.Error("ICS content missing END:VEVENT")
	}

	// Check for required event fields
	if !strings.Contains(content, "SUMMARY:Night Owls Shift - Evening Patrol") {
		t.Error("ICS content missing expected summary")
	}

	if !strings.Contains(content, "LOCATION:Mount Moreland Community Watch Area") {
		t.Error("ICS content missing expected location")
	}
<<<<<<< HEAD
	
	if !strings.Contains(content, "UID:nightowls-shift-12345@mm.nightowls.app") {
=======

	if !strings.Contains(content, "UID:nightowls-shift-12345@nightowls.app") {
>>>>>>> bf263c64
		t.Error("ICS content missing expected UID")
	}

	// Check for buddy information in description
	if !strings.Contains(content, "Buddy: John Doe") {
		t.Error("ICS content missing buddy information")
	}

	// Check for reminder
	if !strings.Contains(content, "BEGIN:VALARM") {
		t.Error("ICS content missing reminder alarm")
	}

	t.Logf("Generated ICS content:\n%s", content)
}

func TestBookingToCalendarEvent(t *testing.T) {
	// Create a test booking
	shiftStart := time.Date(2024, 12, 25, 18, 0, 0, 0, time.UTC)
	shiftEnd := time.Date(2024, 12, 25, 20, 0, 0, 0, time.UTC)

	booking := db.Booking{
		BookingID:  12345,
		UserID:     1,
		ScheduleID: 1,
		ShiftStart: shiftStart,
		ShiftEnd:   shiftEnd,
		BuddyName:  sql.NullString{String: "John Doe", Valid: true},
		CreatedAt:  sql.NullTime{Time: time.Now(), Valid: true},
	}

	scheduleName := "Evening Patrol"

	// Convert to calendar event
	event := BookingToCalendarEvent(booking, scheduleName)

	// Verify event details
	expectedTitle := "Night Owls Shift - Evening Patrol"
	if event.Title != expectedTitle {
		t.Errorf("Expected title %s, got %s", expectedTitle, event.Title)
	}

	if event.StartTime != shiftStart {
		t.Errorf("Expected start time %v, got %v", shiftStart, event.StartTime)
	}

	if event.EndTime != shiftEnd {
		t.Errorf("Expected end time %v, got %v", shiftEnd, event.EndTime)
	}

	if event.Location != "Mount Moreland Community Watch Area" {
		t.Errorf("Expected location 'Mount Moreland Community Watch Area', got %s", event.Location)
	}
<<<<<<< HEAD
	
	expectedUID := "nightowls-shift-12345@mm.nightowls.app"
=======

	expectedUID := "nightowls-shift-12345@nightowls.app"
>>>>>>> bf263c64
	if event.UID != expectedUID {
		t.Errorf("Expected UID %s, got %s", expectedUID, event.UID)
	}

	// Check for buddy in attendees
	if len(event.Attendees) != 1 || event.Attendees[0].Name != "John Doe" {
		t.Error("Expected buddy in attendees list")
	}

	// Check reminder
	if event.ReminderMin != 60 {
		t.Errorf("Expected 60 minute reminder, got %d", event.ReminderMin)
	}
}

func TestEscapeICSText(t *testing.T) {
	tests := []struct {
		input    string
		expected string
	}{
		{"Simple text", "Simple text"},
		{"Text with; semicolon", "Text with\\; semicolon"},
		{"Text with, comma", "Text with\\, comma"},
		{"Text with\nnewline", "Text with\\nnewline"},
		{"Text with \\ backslash", "Text with \\\\ backslash"},
	}

	for _, test := range tests {
		result := escapeICSText(test.input)
		if result != test.expected {
			t.Errorf("escapeICSText(%q) = %q, expected %q", test.input, result, test.expected)
		}
	}
}

func TestFormatICSDate(t *testing.T) {
	testTime := time.Date(2024, 12, 25, 18, 30, 45, 0, time.UTC)
	expected := "20241225T183045Z"

	result := formatICSDate(testTime)
	if result != expected {
		t.Errorf("formatICSDate(%v) = %s, expected %s", testTime, result, expected)
	}
}

// Security tests for calendar token functionality

func TestHashToken(t *testing.T) {
	// Test that the same token produces the same hash
	token := "1234567890abcdef1234567890abcdef1234567890abcdef1234567890abcdef"

	// Calculate expected hash
	hash := sha256.Sum256([]byte(token))
	expectedHash := hex.EncodeToString(hash[:])

	// Use the same hashing function as the handler
	actualHash := hashTokenForTest(token)

	if actualHash != expectedHash {
		t.Errorf("Hash mismatch. Expected: %s, Got: %s", expectedHash, actualHash)
	}
}

func TestTokenValidation(t *testing.T) {
	tests := []struct {
		name        string
		token       string
		expectValid bool
	}{
		{
			name:        "valid 64-character token",
			token:       "1234567890abcdef1234567890abcdef1234567890abcdef1234567890abcdef",
			expectValid: true,
		},
		{
			name:        "invalid short token",
			token:       "short",
			expectValid: false,
		},
		{
			name:        "invalid long token",
			token:       "1234567890abcdef1234567890abcdef1234567890abcdef1234567890abcdef123",
			expectValid: false,
		},
		{
			name:        "empty token",
			token:       "",
			expectValid: false,
		},
	}

	for _, tt := range tests {
		t.Run(tt.name, func(t *testing.T) {
			// Basic format validation (matches the validation in handlers)
			isValid := len(tt.token) == 64

			if isValid != tt.expectValid {
				t.Errorf("Token validation failed. Expected: %v, Got: %v", tt.expectValid, isValid)
			}
		})
	}
}

func TestCalendarTokenSecurity(t *testing.T) {
	t.Run("token hashes should be deterministic", func(t *testing.T) {
		token := "1234567890abcdef1234567890abcdef1234567890abcdef1234567890abcdef"

		hash1 := hashTokenForTest(token)
		hash2 := hashTokenForTest(token)

		if hash1 != hash2 {
			t.Errorf("Hash function is not deterministic. Hash1: %s, Hash2: %s", hash1, hash2)
		}
	})

	t.Run("different tokens should produce different hashes", func(t *testing.T) {
		token1 := "1234567890abcdef1234567890abcdef1234567890abcdef1234567890abcdef"
		token2 := "abcdef1234567890abcdef1234567890abcdef1234567890abcdef1234567890"

		hash1 := hashTokenForTest(token1)
		hash2 := hashTokenForTest(token2)

		if hash1 == hash2 {
			t.Errorf("Different tokens produced same hash: %s", hash1)
		}
	})

	t.Run("hash should be 64 characters (SHA-256 hex)", func(t *testing.T) {
		token := "1234567890abcdef1234567890abcdef1234567890abcdef1234567890abcdef"
		hash := hashTokenForTest(token)

		if len(hash) != 64 {
			t.Errorf("Hash length should be 64 characters, got %d", len(hash))
		}
	})
}

// Helper function to test token hashing (mirrors the private function in handlers)
func hashTokenForTest(token string) string {
	hash := sha256.Sum256([]byte(token))
	return hex.EncodeToString(hash[:])
}<|MERGE_RESOLUTION|>--- conflicted
+++ resolved
@@ -70,13 +70,8 @@
 	if !strings.Contains(content, "LOCATION:Mount Moreland Community Watch Area") {
 		t.Error("ICS content missing expected location")
 	}
-<<<<<<< HEAD
-	
+
 	if !strings.Contains(content, "UID:nightowls-shift-12345@mm.nightowls.app") {
-=======
-
-	if !strings.Contains(content, "UID:nightowls-shift-12345@nightowls.app") {
->>>>>>> bf263c64
 		t.Error("ICS content missing expected UID")
 	}
 
@@ -130,13 +125,8 @@
 	if event.Location != "Mount Moreland Community Watch Area" {
 		t.Errorf("Expected location 'Mount Moreland Community Watch Area', got %s", event.Location)
 	}
-<<<<<<< HEAD
-	
+
 	expectedUID := "nightowls-shift-12345@mm.nightowls.app"
-=======
-
-	expectedUID := "nightowls-shift-12345@nightowls.app"
->>>>>>> bf263c64
 	if event.UID != expectedUID {
 		t.Errorf("Expected UID %s, got %s", expectedUID, event.UID)
 	}
