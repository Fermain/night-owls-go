--- conflicted
+++ resolved
@@ -109,41 +109,6 @@
 				? undefined
 				: {
 						'/api': {
-<<<<<<< HEAD
-							target: 'https://mm.nightowls.app',
-							changeOrigin: true,
-							secure: true
-						},
-						'/shifts': {
-							target: 'https://mm.nightowls.app',
-							changeOrigin: true,
-							secure: true
-						},
-						'/bookings': {
-							target: 'https://mm.nightowls.app',
-							changeOrigin: true,
-							secure: true
-						},
-						'/reports': {
-							target: 'https://mm.nightowls.app',
-							changeOrigin: true,
-							secure: true
-						},
-						'/broadcasts': {
-							target: 'https://mm.nightowls.app',
-							changeOrigin: true,
-							secure: true
-						},
-						'/push': {
-							target: 'https://mm.nightowls.app',
-							changeOrigin: true,
-							secure: true
-						},
-						'/schedules': {
-							target: 'https://mm.nightowls.app',
-							changeOrigin: true,
-							secure: true
-=======
 							target: 'http://localhost:5888',
 							changeOrigin: true,
 							secure: false
@@ -177,7 +142,6 @@
 							target: 'http://localhost:5888',
 							changeOrigin: true,
 							secure: false
->>>>>>> 197d64bb
 						}
 					}
 		}
