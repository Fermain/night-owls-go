--- conflicted
+++ resolved
@@ -1,12 +1,5 @@
 import { parseISO, isValid } from 'date-fns';
-<<<<<<< HEAD
-import { 
-	formatDateTime as formatDateTimeSAST, 
-	getTimeUntil as getTimeUntilSAST 
-} from './timezone';
-=======
 import { formatDateTime as formatDateTimeSAST, getTimeUntil as getTimeUntilSAST } from './timezone';
->>>>>>> 197d64bb
 import type { components } from '$lib/types/api';
 
 /**
