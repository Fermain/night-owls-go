--- conflicted
+++ resolved
@@ -79,17 +79,10 @@
           docker compose up -d || docker-compose up -d
           
           echo "⏳ Waiting for application..."
-<<<<<<< HEAD
           sleep 15
           
           echo "🏥 Health check..."
           curl -f http://localhost:5888/health && echo "✅ App healthy!" || { echo "❌ App failed"; exit 1; }
           
           echo "🌐 SSL check..."
-          curl -f https://mm.nightowls.app/health && echo "✅ SSL deployed!" || echo "⚠️ SSL pending (may take a few minutes)" 
-=======
-          sleep 20
-          
-          echo "🏥 Health check..."
-          curl -f http://localhost:5888/health && echo "✅ Deployed!" || { echo "❌ Failed"; exit 1; } 
->>>>>>> f07024af
+          curl -f https://mm.nightowls.app/health && echo "✅ SSL deployed!" || echo "⚠️ SSL pending (may take a few minutes)"